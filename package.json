--- conflicted
+++ resolved
@@ -1,11 +1,7 @@
 {
   "name": "tsoa",
   "description": "Build swagger-compliant REST APIs using TypeScript and Node",
-<<<<<<< HEAD
-  "version": "0.0.57",
-=======
   "version": "0.0.58",
->>>>>>> 5fb57d71
   "main": "./dist/index.js",
   "typings": "./dist/index.d.ts",
   "keywords": [
